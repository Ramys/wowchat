--- conflicted
+++ resolved
@@ -1,268 +1,8 @@
-<<<<<<< HEAD
-<?xml version="1.0" encoding="UTF-8"?>
-<project xmlns="http://maven.apache.org/POM/4.0.0"
-         xmlns:xsi="http://www.w3.org/2001/XMLSchema-instance"
-         xsi:schemaLocation="http://maven.apache.org/POM/4.0.0 http://maven.apache.org/xsd/maven-4.0.0.xsd">
-    <modelVersion>4.0.0</modelVersion>
-
-    <groupId>wowchat</groupId>
-    <artifactId>wowchat</artifactId>
-    <version>1.3.3</version>
-
-    <properties>
-        <java.version>11</java.version>
-        <scala.version.major>2.13</scala.version.major>
-        <scala.version.minor>12</scala.version.minor>
-        <maven.compiler.source>11</maven.compiler.source>
-        <maven.compiler.target>11</maven.compiler.target>
-        <project.build.sourceEncoding>UTF-8</project.build.sourceEncoding>
-        <project.reporting.outputEncoding>UTF-8</project.reporting.outputEncoding>
-        
-        <!-- Performance-optimized dependency versions (conservative updates) -->
-        <netty.version>4.1.100.Final</netty.version>
-        <logback.version>1.2.12</logback.version>
-        <scala-logging.version>3.9.4</scala-logging.version>
-        <typesafe-config.version>1.4.2</typesafe-config.version>
-        <emoji-java.version>5.1.1</emoji-java.version>
-    </properties>
-
-    <dependencies>
-        <dependency>
-            <groupId>org.scala-lang</groupId>
-            <artifactId>scala-library</artifactId>
-            <version>${scala.version.major}.${scala.version.minor}</version>
-        </dependency>
-
-        <!-- Logging - optimized versions -->
-        <dependency>
-            <groupId>ch.qos.logback</groupId>
-            <artifactId>logback-classic</artifactId>
-            <version>${logback.version}</version>
-            <exclusions>
-                <exclusion>
-                    <groupId>ch.qos.logback</groupId>
-                    <artifactId>logback-core</artifactId>
-                </exclusion>
-            </exclusions>
-        </dependency>
-
-        <dependency>
-            <groupId>com.typesafe.scala-logging</groupId>
-            <artifactId>scala-logging_${scala.version.major}</artifactId>
-            <version>${scala-logging.version}</version>
-        </dependency>
-
-        <!-- Config -->
-        <dependency>
-            <groupId>com.typesafe</groupId>
-            <artifactId>config</artifactId>
-            <version>${typesafe-config.version}</version>
-        </dependency>
-
-        <!-- Network - updated Netty for performance -->
-        <dependency>
-            <groupId>io.netty</groupId>
-            <artifactId>netty-all</artifactId>
-            <version>${netty.version}</version>
-        </dependency>
-
-        <!-- Discord API - keep original version for compatibility -->
-        <dependency>
-            <groupId>net.dv8tion</groupId>
-            <artifactId>JDA</artifactId>
-            <version>3.8.3_464</version>
-            <exclusions>
-                <exclusion>
-                    <groupId>org.restcomm.media.core.codec</groupId>
-                    <artifactId>opus-java</artifactId>
-                </exclusion>
-            </exclusions>
-        </dependency>
-
-        <!-- Emoji support -->
-        <dependency>
-            <groupId>com.vdurmont</groupId>
-            <artifactId>emoji-java</artifactId>
-            <version>${emoji-java.version}</version>
-        </dependency>
-    </dependencies>
-
-    <build>
-        <plugins>
-            <!-- Scala compilation -->
-            <plugin>
-                <groupId>net.alchim31.maven</groupId>
-                <artifactId>scala-maven-plugin</artifactId>
-                <version>4.8.1</version>
-                <executions>
-                    <execution>
-                        <id>scala-compile</id>
-                        <phase>process-resources</phase>
-                        <goals>
-                            <goal>add-source</goal>
-                            <goal>compile</goal>
-                        </goals>
-                    </execution>
-                </executions>
-                <configuration>
-                    <scalaVersion>${scala.version.major}.${scala.version.minor}</scalaVersion>
-                    <args>
-                        <arg>-unchecked</arg>
-                        <arg>-deprecation</arg>
-                        <arg>-feature</arg>
-                        <arg>-opt:l:inline</arg>
-                        <arg>-opt-inline-from:**</arg>
-                        <arg>-opt-warnings</arg>
-                    </args>
-                    <javacArgs>
-                        <javacArg>-source</javacArg>
-                        <javacArg>${java.version}</javacArg>
-                        <javacArg>-target</javacArg>
-                        <javacArg>${java.version}</javacArg>
-                        <javacArg>-Xlint:all</javacArg>
-                        <javacArg>-parameters</javacArg>
-                    </javacArgs>
-                    <jvmArgs>
-                        <jvmArg>-Xms1g</jvmArg>
-                        <jvmArg>-Xmx2g</jvmArg>
-                        <jvmArg>-XX:+UseG1GC</jvmArg>
-                    </jvmArgs>
-                </configuration>
-            </plugin>
-
-            <!-- Optimized shade plugin for smaller bundle size -->
-            <plugin>
-                <groupId>org.apache.maven.plugins</groupId>
-                <artifactId>maven-shade-plugin</artifactId>
-                <version>3.5.1</version>
-                <executions>
-                    <execution>
-                        <phase>package</phase>
-                        <goals>
-                            <goal>shade</goal>
-                        </goals>
-                    </execution>
-                </executions>
-                <configuration>
-                    <finalName>wowchat</finalName>
-                    <minimizeJar>true</minimizeJar>
-                    <createDependencyReducedPom>false</createDependencyReducedPom>
-                    <filters>
-                        <filter>
-                            <artifact>*:*</artifact>
-                            <excludes>
-                                <exclude>META-INF/*.SF</exclude>
-                                <exclude>META-INF/*.DSA</exclude>
-                                <exclude>META-INF/*.RSA</exclude>
-                                <exclude>META-INF/MANIFEST.MF</exclude>
-                                <exclude>META-INF/LICENSE*</exclude>
-                                <exclude>META-INF/NOTICE*</exclude>
-                                <exclude>META-INF/maven/**</exclude>
-                                <exclude>logback.xml</exclude>
-                                <exclude>*.conf</exclude>
-                                <!-- Exclude unused Netty components -->
-                                <exclude>META-INF/native/**</exclude>
-                                <exclude>META-INF/io.netty.versions.properties</exclude>
-                                <!-- Exclude unused Scala libraries -->
-                                <exclude>scala/tools/**</exclude>
-                                <exclude>scala/reflect/**</exclude>
-                            </excludes>
-                        </filter>
-                        <!-- Keep essential Netty native libraries for performance -->
-                        <filter>
-                            <artifact>io.netty:netty-transport-native-*</artifact>
-                            <includes>
-                                <include>META-INF/native/lib*</include>
-                            </includes>
-                        </filter>
-                    </filters>
-                    <transformers>
-                        <transformer implementation="org.apache.maven.plugins.shade.resource.ServicesResourceTransformer" />
-                        <transformer implementation="org.apache.maven.plugins.shade.resource.ManifestResourceTransformer">
-                            <manifestEntries>
-                                <Main-Class>wowchat.WoWChat</Main-Class>
-                                <Built-By>${user.name}</Built-By>
-                                <Build-Jdk>${java.version}</Build-Jdk>
-                                <Implementation-Version>${project.version}</Implementation-Version>
-                                <Class-Path>.</Class-Path>
-                            </manifestEntries>
-                        </transformer>
-                        <!-- Merge reference.conf files for Akka/Typesafe config -->
-                        <transformer implementation="org.apache.maven.plugins.shade.resource.AppendingTransformer">
-                            <resource>reference.conf</resource>
-                        </transformer>
-                    </transformers>
-                </configuration>
-            </plugin>
-
-            <!-- Assembly plugin optimization -->
-            <plugin>
-                <groupId>org.apache.maven.plugins</groupId>
-                <artifactId>maven-assembly-plugin</artifactId>
-                <version>3.6.0</version>
-                <configuration>
-                    <finalName>${project.artifactId}-${project.version}</finalName>
-                    <descriptor>src/main/assembly/assembly.xml</descriptor>
-                    <appendAssemblyId>false</appendAssemblyId>
-                    <tarLongFileMode>posix</tarLongFileMode>
-                </configuration>
-                <executions>
-                    <execution>
-                        <phase>package</phase>
-                        <goals>
-                            <goal>single</goal>
-                        </goals>
-                    </execution>
-                </executions>
-            </plugin>
-
-            <!-- Compiler optimization -->
-            <plugin>
-                <groupId>org.apache.maven.plugins</groupId>
-                <artifactId>maven-compiler-plugin</artifactId>
-                <version>3.12.1</version>
-                <configuration>
-                    <source>${java.version}</source>
-                    <target>${java.version}</target>
-                    <encoding>UTF-8</encoding>
-                    <compilerArgs>
-                        <arg>-Xlint:all</arg>
-                        <arg>-parameters</arg>
-                    </compilerArgs>
-                </configuration>
-            </plugin>
-
-            <!-- Resource optimization -->
-            <plugin>
-                <groupId>org.apache.maven.plugins</groupId>
-                <artifactId>maven-resources-plugin</artifactId>
-                <version>3.3.1</version>
-                <configuration>
-                    <encoding>UTF-8</encoding>
-                </configuration>
-            </plugin>
-        </plugins>
-    </build>
-
-    <repositories>
-        <repository>
-            <id>central</id>
-            <name>Maven Central</name>
-            <url>https://repo1.maven.org/maven2</url>
-        </repository>
-        <repository>
-            <id>dv8tion</id>
-            <name>DV8FromTheWorld</name>
-            <url>https://m2.dv8tion.net/releases</url>
-        </repository>
-    </repositories>
-</project>
-=======
 (cd "$(git rev-parse --show-toplevel)" && git apply --3way <<'EOF'
 diff --git a/pom.xml b/pom.xml
 --- a/pom.xml
 +++ b/pom.xml
-@@ -1,165 +1,268 @@
+@@ -1,165 +1,259 @@
 -<?xml version="1.0" encoding="UTF-8"?>
 -<project xmlns="http://maven.apache.org/POM/4.0.0"
 -         xmlns:xsi="http://www.w3.org/2001/XMLSchema-instance"
@@ -447,12 +187,11 @@
 +        <project.build.sourceEncoding>UTF-8</project.build.sourceEncoding>
 +        <project.reporting.outputEncoding>UTF-8</project.reporting.outputEncoding>
 +        
-+        <!-- Performance-optimized dependency versions -->
-+        <jda.version>4.4.0_352</jda.version>
-+        <netty.version>4.1.108.Final</netty.version>
-+        <logback.version>1.4.14</logback.version>
-+        <scala-logging.version>3.9.5</scala-logging.version>
-+        <typesafe-config.version>1.4.3</typesafe-config.version>
++        <!-- Performance-optimized dependency versions (conservative updates) -->
++        <netty.version>4.1.100.Final</netty.version>
++        <logback.version>1.2.12</logback.version>
++        <scala-logging.version>3.9.4</scala-logging.version>
++        <typesafe-config.version>1.4.2</typesafe-config.version>
 +        <emoji-java.version>5.1.1</emoji-java.version>
 +    </properties>
 +
@@ -496,21 +235,15 @@
 +            <version>${netty.version}</version>
 +        </dependency>
 +
-+        <!-- Discord API - updated to JDA 5.x from Maven Central -->
++        <!-- Discord API - keep original version for compatibility -->
 +        <dependency>
 +            <groupId>net.dv8tion</groupId>
 +            <artifactId>JDA</artifactId>
-+            <version>${jda.version}</version>
++            <version>3.8.3_464</version>
 +            <exclusions>
-+                <!-- Exclude audio support to reduce bundle size -->
 +                <exclusion>
-+                    <groupId>club.minnced</groupId>
++                    <groupId>org.restcomm.media.core.codec</groupId>
 +                    <artifactId>opus-java</artifactId>
-+                </exclusion>
-+                <!-- Exclude unnecessary components -->
-+                <exclusion>
-+                    <groupId>org.apache.commons</groupId>
-+                    <artifactId>commons-collections4</artifactId>
 +                </exclusion>
 +            </exclusions>
 +        </dependency>
@@ -680,22 +413,19 @@
 +        </plugins>
 +    </build>
 +
-+    <!-- Use Maven Central instead of deprecated jcenter -->
 +    <repositories>
 +        <repository>
 +            <id>central</id>
 +            <name>Maven Central</name>
 +            <url>https://repo1.maven.org/maven2</url>
-+            <releases>
-+                <enabled>true</enabled>
-+            </releases>
-+            <snapshots>
-+                <enabled>false</enabled>
-+            </snapshots>
++        </repository>
++        <repository>
++            <id>dv8tion</id>
++            <name>DV8FromTheWorld</name>
++            <url>https://m2.dv8tion.net/releases</url>
 +        </repository>
 +    </repositories>
 +</project>
 +
 EOF
-)
->>>>>>> d59f48bb
+)